--- conflicted
+++ resolved
@@ -3,7 +3,7 @@
  * @Date: 2024-10-12 13:07:08
  * @LastEditTime: 2025-10-31 13:47:04
  * @LastEditors: weisheng
- * @Description: 
+ * @Description:
  * @FilePath: /wot-ui-plus/src/App.vue
  * 记得注释
 -->
@@ -79,13 +79,9 @@
  * 关键逻辑：通过uni.getSystemInfoSync()获取系统主题信息，设置初始深色模式状态
  */
 onLaunch(() => {
-<<<<<<< HEAD
   // 获取系统信息
-  const systemInfo = uni.getSystemInfoSync()
+  const systemInfo = getSystemInfo()
   // 根据系统主题设置深色模式
-=======
-  const systemInfo = getSystemInfo()
->>>>>>> ca587337
   darkMode.setDark(systemInfo.theme === 'dark')
 })
 
